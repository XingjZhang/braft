--- conflicted
+++ resolved
@@ -258,15 +258,8 @@
     const int rc = bthread_timer_add(&timer, due_time, 
                                   _on_block_timedout, (void*)_id.value);
     if (rc == 0) {
-<<<<<<< HEAD
-        std::stringstream ss;
-    	ss << "Blocking " << _options.peer_id << " for "
-           << blocking_time << "ms" << ", group " << _options.group_id;
-    	BRAFT_VLOG << ss.str();
-=======
         BRAFT_VLOG << "Blocking " << _options.peer_id << " for " 
                    << blocking_time << "ms" << ", group " << _options.group_id;
->>>>>>> 73551f67
         _st.st = BLOCKING;
         CHECK_EQ(0, bthread_id_unlock(_id)) << "Fail to unlock " << _id;
         return;
@@ -292,18 +285,15 @@
         return;
     }
 
-    BRAFT_VLOG << "node " << r->_options.group_id << ":" << r->_options.server_id 
-               << " received HeartbeatResponse from "
-               << r->_options.peer_id << " prev_log_index " << request->prev_log_index()
-               << " prev_log_term " << request->prev_log_term() << noflush;
+    std::stringstream ss;
+    ss << "node " << r->_options.group_id << ":" << r->_options.server_id 
+       << " received HeartbeatResponse from "
+       << r->_options.peer_id << " prev_log_index " << request->prev_log_index()
+       << " prev_log_term " << request->prev_log_term();
                
     if (cntl->Failed()) {
-<<<<<<< HEAD
         ss << " fail, sleep.";
         BRAFT_VLOG << ss.str();
-=======
-        BRAFT_VLOG << " fail, sleep.";
->>>>>>> 73551f67
 
         // TODO: Should it be VLOG?
         LOG_IF(WARNING, (r->_consecutive_error_times++) % 10 == 0)
@@ -317,14 +307,9 @@
     }
     r->_consecutive_error_times = 0;
     if (response->term() > r->_options.term) {
-<<<<<<< HEAD
         ss << " fail, greater term " << response->term()
            << " expect term " << r->_options.term;
         BRAFT_VLOG << ss.str();
-=======
-        BRAFT_VLOG << " fail, greater term " << response->term()
-                   << " expect term " << r->_options.term;
->>>>>>> 73551f67
 
         NodeImpl *node_impl = r->_options.node;
         // Acquire a reference of Node here in case that Node is detroyed
@@ -341,12 +326,8 @@
         node_impl->Release();
         return;
     }
-<<<<<<< HEAD
     bool readonly = response->has_readonly() && response->readonly();
     BRAFT_VLOG << ss.str() << " readonly " << readonly;
-=======
-    BRAFT_VLOG << " success";
->>>>>>> 73551f67
     if (rpc_send_time > r->_last_rpc_send_timestamp){
         r->_last_rpc_send_timestamp = rpc_send_time; 
     }
@@ -384,20 +365,11 @@
         return;
     }
 
-<<<<<<< HEAD
     std::stringstream ss;
     ss << "node " << r->_options.group_id << ":" << r->_options.server_id 
        << " received AppendEntriesResponse from "
        << r->_options.peer_id << " prev_log_index " << request->prev_log_index()
        << " prev_log_term " << request->prev_log_term() << " count " << request->entries_size();
-=======
-    BRAFT_VLOG << "node " << r->_options.group_id << ":" << r->_options.server_id 
-               << " received AppendEntriesResponse from "
-               << r->_options.peer_id << " prev_log_index " << request->prev_log_index()
-               << " prev_log_term " << request->prev_log_term() 
-               << " count " << request->entries_size()
-               << noflush;
->>>>>>> 73551f67
 
     bool valid_rpc = false;
     int64_t rpc_first_index = request->prev_log_index() + 1;
@@ -465,11 +437,7 @@
         r->_reset_next_index();
         if (response->last_log_index() + 1 < r->_next_index) {
             BRAFT_VLOG << "Group " << r->_options.group_id
-<<<<<<< HEAD
-                       << "last_log_index at peer=" << r->_options.peer_id 
-=======
                        << " last_log_index at peer=" << r->_options.peer_id 
->>>>>>> 73551f67
                        << " is " << response->last_log_index();
             // The peer contains less logs than leader
             r->_next_index = response->last_log_index() + 1;
@@ -479,10 +447,7 @@
             if (BAIDU_LIKELY(r->_next_index > 1)) {
                 BRAFT_VLOG << "Group " << r->_options.group_id 
                            << " log_index=" << r->_next_index << " dismatch";
-<<<<<<< HEAD
-=======
                 --r->_next_index;
->>>>>>> 73551f67
             } else {
                 LOG(ERROR) << "Group " << r->_options.group_id 
                            << " peer=" << r->_options.peer_id
@@ -896,7 +861,6 @@
             r->_options.snapshot_throttle->finish_one_task(true);
         }
     }
-<<<<<<< HEAD
     std::stringstream ss;
     ss << "received InstallSnapshotResponse from "
        << r->_options.group_id << ":" << r->_options.peer_id
@@ -906,16 +870,6 @@
         if (cntl->Failed()) {
             ss << " error: " << cntl->ErrorText();
             LOG(INFO) << ss.str();
-=======
-    LOG(INFO) << "received InstallSnapshotResponse from "
-              << r->_options.group_id << ":" << r->_options.peer_id
-              << " last_included_index " << request->meta().last_included_index()
-              << " last_included_term " << request->meta().last_included_term()
-              << noflush;
-    do {
-        if (cntl->Failed()) {
-            LOG(INFO) << " error: " << cntl->ErrorText();
->>>>>>> 73551f67
 
             LOG_IF(WARNING, (r->_consecutive_error_times++) % 10 == 0) 
                             << "Group " << r->_options.group_id
@@ -927,23 +881,15 @@
         }
         if (!response->success()) {
             succ = false;
-<<<<<<< HEAD
             ss << " fail.";
             LOG(INFO) << ss.str();
-=======
-            LOG(INFO) << " fail.";
->>>>>>> 73551f67
             // Let hearbeat do step down
             break;
         }
         // Success 
         r->_next_index = request->meta().last_included_index() + 1;
-<<<<<<< HEAD
         ss << " success.";
         LOG(INFO) << ss.str();
-=======
-        LOG(INFO) << " success.";
->>>>>>> 73551f67
     } while (0);
 
     // We don't retry installing the snapshot explicitly. 
